--- conflicted
+++ resolved
@@ -48,15 +48,9 @@
  * <p>Note that most of the features of this class are not provided by the
  * JDK's introspection facilities themselves.
  *
-<<<<<<< HEAD
- * <p>As a general rule for runtime-retained annotations (e.g. for transaction
- * control, authorization, or service exposure), always use the lookup methods
- * on this class (e.g., {@link #findAnnotation(Method, Class)} and
-=======
  * <p>As a general rule for runtime-retained application annotations (e.g. for
  * transaction control, authorization, or service exposure), always use the
  * lookup methods on this class (e.g. {@link #findAnnotation(Method, Class)} or
->>>>>>> 699d75ec
  * {@link #getAnnotation(Method, Class)}) instead of the plain annotation lookup
  * methods in the JDK. You can still explicitly choose between a <em>get</em>
  * lookup on the given class level only ({@link #getAnnotation(Method, Class)})
@@ -484,19 +478,6 @@
 	@Nullable
 	public static <A extends Annotation> A findAnnotation(
 			AnnotatedElement annotatedElement, @Nullable Class<A> annotationType) {
-<<<<<<< HEAD
-=======
-
-		if (annotationType == null) {
-			return null;
-		}
-
-		// Do NOT store result in the findAnnotationCache since doing so could break
-		// findAnnotation(Class, Class) and findAnnotation(Method, Class).
-		A ann = findAnnotation(annotatedElement, annotationType, new HashSet<>());
-		return (ann != null ? synthesizeAnnotation(ann, annotatedElement) : null);
-	}
->>>>>>> 699d75ec
 
 		if (annotationType == null) {
 			return null;
@@ -573,28 +554,6 @@
 	 */
 	@Nullable
 	public static <A extends Annotation> A findAnnotation(Class<?> clazz, @Nullable Class<A> annotationType) {
-<<<<<<< HEAD
-=======
-		return findAnnotation(clazz, annotationType, true);
-	}
-
-	/**
-	 * Perform the actual work for {@link #findAnnotation(AnnotatedElement, Class)},
-	 * honoring the {@code synthesize} flag.
-	 * @param clazz the class to look for annotations on
-	 * @param annotationType the type of annotation to look for
-	 * @param synthesize {@code true} if the result should be
-	 * {@linkplain #synthesizeAnnotation(Annotation) synthesized}
-	 * @return the first matching annotation, or {@code null} if not found
-	 * @since 4.2.1
-	 */
-	@SuppressWarnings("unchecked")
-	@Nullable
-	private static <A extends Annotation> A findAnnotation(
-			Class<?> clazz, @Nullable Class<A> annotationType, boolean synthesize) {
-
-		Assert.notNull(clazz, "Class must not be null");
->>>>>>> 699d75ec
 		if (annotationType == null) {
 			return null;
 		}
@@ -919,7 +878,6 @@
 	 * @param attributes the annotation attributes to process
 	 * @since 4.3.2
 	 */
-<<<<<<< HEAD
 	public static void registerDefaultValues(AnnotationAttributes attributes) {
 		Class<? extends Annotation> annotationType = attributes.annotationType();
 		if (annotationType != null && Modifier.isPublic(annotationType.getModifiers()) &&
@@ -928,10 +886,6 @@
 			defaultValues.forEach(attributes::putIfAbsent);
 		}
 	}
-=======
-	static AnnotationAttributes retrieveAnnotationAttributes(@Nullable Object annotatedElement,
-			Annotation annotation, boolean classValuesAsString, boolean nestedAnnotationsAsMap) {
->>>>>>> 699d75ec
 
 	private static Map<String, DefaultValueHolder> getDefaultValues(
 			Class<? extends Annotation> annotationType) {
@@ -1101,12 +1055,7 @@
 		}
 		catch (InvocationTargetException ex) {
 			rethrowAnnotationConfigurationException(ex.getTargetException());
-<<<<<<< HEAD
-			throw new IllegalStateException(
-					"Could not obtain value for annotation attribute '" +
-=======
 			throw new IllegalStateException("Could not obtain value for annotation attribute '" +
->>>>>>> 699d75ec
 					attributeName + "' in " + annotation, ex);
 		}
 		catch (Throwable ex) {
@@ -1332,133 +1281,8 @@
 	 * @since 4.3.15
 	 */
 	public static void clearCache() {
-<<<<<<< HEAD
 		AnnotationTypeMappings.clearCache();
 		AnnotationsScanner.clearCache();
-=======
-		findAnnotationCache.clear();
-		metaPresentCache.clear();
-		declaredAnnotationsCache.clear();
-		annotatedBaseTypeCache.clear();
-		synthesizableCache.clear();
-		attributeAliasesCache.clear();
-		attributeMethodsCache.clear();
-		aliasDescriptorCache.clear();
-	}
-
-
-	/**
-	 * Cache key for the AnnotatedElement cache.
-	 */
-	private static final class AnnotationCacheKey implements Comparable<AnnotationCacheKey> {
-
-		private final AnnotatedElement element;
-
-		private final Class<? extends Annotation> annotationType;
-
-		public AnnotationCacheKey(AnnotatedElement element, Class<? extends Annotation> annotationType) {
-			this.element = element;
-			this.annotationType = annotationType;
-		}
-
-		@Override
-		public boolean equals(Object other) {
-			if (this == other) {
-				return true;
-			}
-			if (!(other instanceof AnnotationCacheKey)) {
-				return false;
-			}
-			AnnotationCacheKey otherKey = (AnnotationCacheKey) other;
-			return (this.element.equals(otherKey.element) && this.annotationType.equals(otherKey.annotationType));
-		}
-
-		@Override
-		public int hashCode() {
-			return (this.element.hashCode() * 29 + this.annotationType.hashCode());
-		}
-
-		@Override
-		public String toString() {
-			return "@" + this.annotationType + " on " + this.element;
-		}
-
-		@Override
-		public int compareTo(AnnotationCacheKey other) {
-			int result = this.element.toString().compareTo(other.element.toString());
-			if (result == 0) {
-				result = this.annotationType.getName().compareTo(other.annotationType.getName());
-			}
-			return result;
-		}
-	}
-
-
-	private static class AnnotationCollector<A extends Annotation> {
-
-		private final Class<A> annotationType;
-
-		@Nullable
-		private final Class<? extends Annotation> containerAnnotationType;
-
-		private final Set<AnnotatedElement> visited = new HashSet<>();
-
-		private final Set<A> result = new LinkedHashSet<>();
-
-		AnnotationCollector(Class<A> annotationType, @Nullable Class<? extends Annotation> containerAnnotationType) {
-			this.annotationType = annotationType;
-			this.containerAnnotationType = (containerAnnotationType != null ? containerAnnotationType :
-					resolveContainerAnnotationType(annotationType));
-		}
-
-		Set<A> getResult(AnnotatedElement element) {
-			process(element);
-			return Collections.unmodifiableSet(this.result);
-		}
-
-		@SuppressWarnings("unchecked")
-		private void process(AnnotatedElement element) {
-			if (this.visited.add(element)) {
-				try {
-					Annotation[] annotations = getDeclaredAnnotations(element);
-					for (Annotation ann : annotations) {
-						Class<? extends Annotation> currentAnnotationType = ann.annotationType();
-						if (ObjectUtils.nullSafeEquals(this.annotationType, currentAnnotationType)) {
-							this.result.add(synthesizeAnnotation((A) ann, element));
-						}
-						else if (ObjectUtils.nullSafeEquals(this.containerAnnotationType, currentAnnotationType)) {
-							this.result.addAll(getValue(element, ann));
-						}
-						else if (!isInJavaLangAnnotationPackage(currentAnnotationType)) {
-							process(currentAnnotationType);
-						}
-					}
-				}
-				catch (Throwable ex) {
-					handleIntrospectionFailure(element, ex);
-				}
-			}
-		}
-
-		@SuppressWarnings("unchecked")
-		private List<A> getValue(AnnotatedElement element, Annotation annotation) {
-			try {
-				List<A> synthesizedAnnotations = new ArrayList<>();
-				A[] value = (A[]) AnnotationUtils.getValue(annotation);
-				if (value != null) {
-					for (A anno : value) {
-						synthesizedAnnotations.add(synthesizeAnnotation(anno, element));
-					}
-				}
-				return synthesizedAnnotations;
-			}
-			catch (Throwable ex) {
-				handleIntrospectionFailure(element, ex);
-			}
-			// Unable to read value from repeating annotation container -> ignore it.
-			return Collections.emptyList();
-		}
->>>>>>> 699d75ec
 	}
 
 
